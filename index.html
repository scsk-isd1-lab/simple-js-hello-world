<!DOCTYPE html>
<html lang="en">
<head>
    <meta charset="UTF-8">
    <meta name="viewport" content="width=device-width, initial-scale=1.0">
    <title>Hello World</title>
</head>
<body>
    <h1>Hello World</h1>
    <script src="index.js"></script>
</body>
</html>

<<<<<<< HEAD
ばぐ4
=======
ばぐ5
>>>>>>> d693a53d
<|MERGE_RESOLUTION|>--- conflicted
+++ resolved
@@ -11,8 +11,4 @@
 </body>
 </html>
 
-<<<<<<< HEAD
-ばぐ4
-=======
-ばぐ5
->>>>>>> d693a53d
+ばぐ5